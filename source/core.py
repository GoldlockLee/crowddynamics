# coding=utf-8
from __future__ import absolute_import
from __future__ import division
from __future__ import print_function
from __future__ import unicode_literals

import time

import numpy as np

from source.social_force import f_tot


def update_positions(positions: np.ndarray,
                     velocities: np.ndarray,
                     goal_velocities: np.ndarray,
                     radii: np.ndarray,
                     masses: np.ndarray,
                     dt: float = 0.01):
    """
    About
    -----
    Updates positions and velocities of agents using forces affecting them with
    given timestep. https://en.wikipedia.org/wiki/Euler_method

    Params
    ------
    :param positions:
    :param velocities:
    :param goal_velocities:
    :param radii:
    :param masses:
    :param dt:
    :return:
    """
    tau_adj = 0.5  # [s] Characteristic time in which agent adjusts its movement
    tau_0 = 3.0  # [s] Max interaction range 2 - 4, aka interaction time horizon
    sight = 7.0  # [m] Max distance between agents for interaction to occur
    force_max = 5.0  # [N] Forces that are greater will be truncated to max force
    mu = 1.2e5  # [kg/s^2]  # Compression counteraction Friction constant
    kappa = 2.4e5  # [kg/(m s)]  # Sliding friction constant
    a = 2e3  # [N]
    b = 0.08  # [m]

    t0 = time.clock()
    iteration = 0
    while True:
        # TODO: Acceleration
        forces = f_tot(goal_velocities, velocities, positions, radii, masses,
<<<<<<< HEAD
                       tau_adj, tau_0, sight, force_max)
=======
                       tau, tau_0, sight, force_max, mu, kappa, a, b)

>>>>>>> cc3fc0fc
        velocities += forces * dt
        positions += velocities * dt
        iteration += 1
        t1 = time.clock()
        print(iteration, ':', round(t1 - t0, 4))
        t0 = t1
        yield positions, forces<|MERGE_RESOLUTION|>--- conflicted
+++ resolved
@@ -33,7 +33,7 @@
     :param dt:
     :return:
     """
-    tau_adj = 0.5  # [s] Characteristic time in which agent adjusts its movement
+    tau = 0.5  # [s] Characteristic time in which agent adjusts its movement
     tau_0 = 3.0  # [s] Max interaction range 2 - 4, aka interaction time horizon
     sight = 7.0  # [m] Max distance between agents for interaction to occur
     force_max = 5.0  # [N] Forces that are greater will be truncated to max force
@@ -47,12 +47,8 @@
     while True:
         # TODO: Acceleration
         forces = f_tot(goal_velocities, velocities, positions, radii, masses,
-<<<<<<< HEAD
-                       tau_adj, tau_0, sight, force_max)
-=======
                        tau, tau_0, sight, force_max, mu, kappa, a, b)
 
->>>>>>> cc3fc0fc
         velocities += forces * dt
         positions += velocities * dt
         iteration += 1
